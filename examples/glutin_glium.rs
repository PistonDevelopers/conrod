//! A demonstration using glutin to provide events and glium for drawing the Ui.

#[cfg(feature="glutin")] #[cfg(feature="glium")] #[macro_use] extern crate conrod;
#[cfg(feature="glutin")] #[cfg(feature="glium")] #[macro_use] extern crate glium;
#[cfg(feature="glutin")] #[cfg(feature="glium")] #[macro_use] extern crate graphics;


#[cfg(feature="glutin")]
mod support;

fn main() {
    feature::main();
}

#[cfg(feature="glutin")]
#[cfg(feature="glium")]
mod feature {
    extern crate find_folder;
    extern crate image;

    use std::path::Path;

    use conrod;
    use glium;
    use support;
    use std;


    use glium::{DisplayBuild, Surface};
    use glium::glutin;

    use std::borrow::Cow;

    // The width and height in "points".
    const WIN_W: u32 = support::WIN_W;
    const WIN_H: u32 = support::WIN_H;


    #[derive(Copy, Clone, PartialEq)]
    struct Vertex {
        position: [f32; 2],
        tex_coords: [f32; 2],
        colour: [f32; 4]
    }

    enum GliumQueuedEvent  {
        QueuedVertexes { vertices: Vec<Vertex> },
        LazySetGLMode { gl_primitive_mode: glium::index::PrimitiveType },

        // TODO: Figure out lifetimes so that we can put uniform refs in here.
        LazySetUniform {  gl_uniform_id : String }

    }

    fn mode_as_str(gl_primitive_mode : glium::index::PrimitiveType ) -> String  {
        match gl_primitive_mode {
            glium::index::PrimitiveType::TrianglesList => "trilist",
            glium::index::PrimitiveType::LineStrip => "linestrip",
            _ => "other",
        }.to_string()
    }

    fn xy_to_glcoord(x : f32, y : f32, w : f32, h : f32) -> [f32;2] {
        // TODO: Write unit test.
        let new_x = (x / w) * 2.0;
        let new_y = (y / h) * 2.0;
        [new_x, new_y]
    }

    fn printed_xy_to_glcoord(x : f32, y : f32, w : f32, h : f32) -> [f32;2] {
        // TODO: Figure out non-println debugging.
        let toreturn = xy_to_glcoord(x,y,w,h);
        println!("xy_to_glcoord(x={}, y={}, w={}, h={}) -> [{},{}]", x, y, w, h, toreturn[0], toreturn[1]);
        toreturn
    }


    pub fn main() {

        // Build the window.
        let display = glutin::WindowBuilder::new()
            .with_vsync()
            .with_dimensions(WIN_W, WIN_H)
            .with_title("Conrod with glutin & glium!")
            .build_glium()
            .unwrap();


        let rust_logo_texture = load_rust_logo(&display);


        // Create the `GL` program.
        let program = program!(
            &display,
            140 => {
                vertex: "
                    #version 140

                    in vec2 position;
                    in vec2 tex_coords;
                    in vec4 colour;

                    out vec2 v_tex_coords;
                    out vec4 v_colour;

                    void main() {
                        gl_Position = vec4(position, 0.0, 1.0);
                        v_tex_coords = tex_coords;
                        v_colour = colour;
                    }
                ",

                fragment: "
                    #version 140
                    uniform sampler2D tex;
                    in vec2 v_tex_coords;
                    in vec4 v_colour;
                    out vec4 f_colour;

                    void main() {
                        vec3 tex_part = texture(tex, v_tex_coords).rgb;
                        vec3 vrt_part = v_colour.rgb;

                        vec3 mixed_colour = mix(tex_part, vrt_part, 0.5);
                        f_colour = vec4(mixed_colour, 1.0);
                    }
                "
            }).unwrap();
            // f_colour = v_colour * vec4(1.0, 1.0, 1.0, texture(tex, v_tex_coords).r);

        // Construct our `Ui`.
        let mut ui = conrod::UiBuilder::new().theme(support::theme()).build();

        // A demonstration of some app state that we want to control with the conrod GUI.
        let mut app = support::DemoApp::new();

        // The `widget::Id` of each widget instantiated in `gui`.
        let ids = support::Ids::new(ui.widget_id_generator());


        // Add a `Font` to the `Ui`'s `font::Map` from file.
        let assets = find_folder::Search::KidsThenParents(3, 5).for_folder("assets").unwrap();
        let font_path = assets.join("fonts/NotoSans/NotoSans-Regular.ttf");
        ui.fonts.insert_from_file(font_path).unwrap();

        // Build the glyph cache and a texture for caching glyphs on the GPU.
        let (mut glyph_cache, text_texture_cache) = {
            let dpi = display.get_window().unwrap().hidpi_factor();
            let cache_width = (WIN_W as f32 * dpi) as u32;
            let cache_height = (WIN_H as f32 * dpi) as u32;

            // First, the rusttype `Cache`, used for caching glyphs onto the GPU.
            const SCALE_TOLERANCE: f32 = 0.1;
            const POSITION_TOLERANCE: f32 = 0.1;
            let cache = conrod::text::GlyphCache::new(cache_width, cache_height,
                                                      SCALE_TOLERANCE,
                                                      POSITION_TOLERANCE);

            // Now the texture.
            let grey_image = glium::texture::RawImage2d {
                data: Cow::Owned(vec![128u8; cache_width as usize * cache_height as usize]),
                width: cache_width,
                height: cache_height,
                format: glium::texture::ClientFormat::U8
            };
            let texture = glium::texture::Texture2d::with_format(
                &display,
                grey_image,
                glium::texture::UncompressedFloatFormat::U8,
                glium::texture::MipmapsOption::NoMipmap
            ).unwrap();

            (cache, texture)
        };

        let window = display.get_window().unwrap();

        // Create our `conrod::image::Map` which describes each of our widget->image mappings.
        // In our case we only have one image, however the macro may be used to list multiple.
        let image_map = image_map! {
            (ids.rust_logo_texture, rust_logo_texture),
        };


        // Start the loop:
        //
        // - Render the current state of the `Ui`.
        // - Update the widgets via `Ui::set_widgets`.
        // - Poll the window for available events.
        // - Repeat.
        'main: loop {


            let ((win_w, win_h), dpi_factor) = {
                (window.get_inner_size_pixels().unwrap(), window.hidpi_factor())
            };

            // Construct a render event for conrod at the beginning of rendering.
            let dt_secs = 0.0;
            ui.handle_event(conrod::event::render(dt_secs, win_w, win_h, dpi_factor as conrod::Scalar));

            // Draw the `Ui`.
            if let Some(mut primitives) = ui.draw_if_changed() {
                use conrod::render;
                use conrod::text::rt;



                implement_vertex!(Vertex, position, tex_coords, colour);

                let (screen_width, screen_height) = {
                    let (w, h) = display.get_framebuffer_dimensions();
                    (w as f32, h as f32)
                };




                // Get render surface + color it.
                // TODO : Figure out why window BG and canvas fail when the window
                // is resized to non-square shapes (i.e aspect ratio != 1:1).
                let mut target = display.draw();
                target.clear_color(0.4, 0.4, 0.8, 0.4);

                let mut queued_events: Vec<GliumQueuedEvent> = Vec::new();



                // Draw each primitive in order of depth.
                while let Some(render::Primitive { id, kind, scizzor, rect }) = primitives.next() {
                    match kind {

                        render::PrimitiveKind::Rectangle { color } => {
                            queued_events.push(GliumQueuedEvent::LazySetGLMode { gl_primitive_mode : glium::index::PrimitiveType::TrianglesList });
                            queued_events.push(GliumQueuedEvent::LazySetUniform { gl_uniform_id : "flat".to_string() });

                            let (l, b, w, h) = rect.l_b_w_h();

                            let color = color.to_fsa();

                            let pos_bl = printed_xy_to_glcoord(l as f32, b as f32, screen_width , screen_height);
                            let pos_br = printed_xy_to_glcoord(l as f32, (b+w) as f32, screen_width , screen_height);
                            let pos_tl = printed_xy_to_glcoord((l+h) as f32, b as f32, screen_width , screen_height);
                            let pos_tr = printed_xy_to_glcoord((l+h) as f32, (b+w) as f32, screen_width , screen_height);

                            let btmlft = Vertex {  position: pos_bl, tex_coords: [0.0, 0.0], colour: color };
                            let btmrgt = Vertex {  position: pos_br, tex_coords: [0.2, 0.0], colour: color };
                            let toplft = Vertex {  position: pos_tl, tex_coords: [0.0, 0.2], colour: color };
                            let toprgt = Vertex {  position: pos_tr, tex_coords: [0.2, 0.2], colour: color };

                            let mut vertices: Vec<Vertex> = Vec::new();

                            vertices.push(btmlft);
                            vertices.push(toplft);
                            vertices.push(toprgt);

                            vertices.push(toprgt);
                            vertices.push(btmrgt);
                            vertices.push(btmlft);

                            queued_events.push(GliumQueuedEvent::QueuedVertexes { vertices : vertices });

                        },

                        render::PrimitiveKind::Polygon { color, points } => {
                            // TODO
                            println!("Got polygon with {} points", points.len());
                            let mut vertices: Vec<Vertex> = Vec::new();
                            let color = color.to_fsa();
                            for point in points.iter() {
                                // Translate points to OGL coords.
                                let pos = xy_to_glcoord(point[0] as f32, point[1] as f32, screen_width , screen_height);

                                let v = Vertex {  position: pos,  tex_coords: [0.2, 0.2], colour: color };
                                vertices.push(v);
                            };

                            // TODO: Triangulate vertices.
                            let triangulated_vertices = triangulate_vertices(vertices);

                            queued_events.push(GliumQueuedEvent::LazySetGLMode { gl_primitive_mode : glium::index::PrimitiveType::TrianglesList });
                            queued_events.push(GliumQueuedEvent::QueuedVertexes { vertices : triangulated_vertices });
                        },

                        render::PrimitiveKind::Lines { color, cap, thickness, points } => {
                            // TODO
                            println!("PK::Lines")
                        },

                        render::PrimitiveKind::Text { color, text, font_id } => {
                            let positioned_glyphs = text.positioned_glyphs(dpi_factor);

                            // Queue the glyphs to be cached.
                            for glyph in positioned_glyphs.iter() {
                                glyph_cache.queue_glyph(font_id.index(), glyph.clone());
                            }

                            // Cache the glyphs on the GPU.
                            glyph_cache.cache_queued(|rect, data| {
                                let glium_rect = glium::Rect {
                                    left: rect.min.x,
                                    bottom: rect.min.y,
                                    width: rect.width(),
                                    height: rect.height()
                                };
                                let image = glium::texture::RawImage2d {
                                    data: Cow::Borrowed(data),
                                    width: rect.width(),
                                    height: rect.height(),
                                    format: glium::texture::ClientFormat::U8
                                };
                                text_texture_cache.main_level().write(glium_rect, image);

                            }).unwrap();

                            let color = color.to_fsa();

                            let cache_id = font_id.index();

                            let origin = rt::point(0.0, 0.0);
                            let to_gl_rect = |screen_rect: conrod::text::rt::Rect<i32>| conrod::text::rt::Rect {
                                min: origin
                                    + (rt::vector(screen_rect.min.x as f32 / screen_width - 0.5,
                                            1.0 - screen_rect.min.y as f32 / screen_height - 0.5)) * 2.0,
                                max: origin
                                    + (rt::vector(screen_rect.max.x as f32 / screen_width - 0.5,
                                            1.0 - screen_rect.max.y as f32 / screen_height - 0.5)) * 2.0
                            };

                            let mut vertices: Vec<Vertex> = Vec::new();
                            let extension = positioned_glyphs.into_iter()
                                .filter_map(|g| glyph_cache.rect_for(cache_id, g).ok().unwrap_or(None))
                                .flat_map(|(uv_rect, screen_rect)| {
                                    use std::iter::once;
                                    let gl_rect = to_gl_rect(screen_rect);
                                    let v = |p, t| once(Vertex {
                                        position: p,
                                        tex_coords: t,
                                        colour: color,
                                    });
                                    v([gl_rect.min.x, gl_rect.max.y], [uv_rect.min.x, uv_rect.max.y])
                                        .chain(v([gl_rect.min.x, gl_rect.min.y], [uv_rect.min.x, uv_rect.min.y]))
                                        .chain(v([gl_rect.max.x, gl_rect.min.y], [uv_rect.max.x, uv_rect.min.y]))
                                        .chain(v([gl_rect.max.x, gl_rect.min.y], [uv_rect.max.x, uv_rect.min.y]))
                                        .chain(v([gl_rect.max.x, gl_rect.max.y], [uv_rect.max.x, uv_rect.max.y]))
                                        .chain(v([gl_rect.min.x, gl_rect.max.y], [uv_rect.min.x, uv_rect.max.y]))
                                });


                            vertices.extend(extension);
                            queued_events.push( GliumQueuedEvent::QueuedVertexes { vertices : vertices } );

                        },

                        render::PrimitiveKind::Image { color, source_rect } => {
                            // id, kind, scizzor, rect
                            println!("PK::Image");
                            queued_events.push(GliumQueuedEvent::LazySetGLMode { gl_primitive_mode : glium::index::PrimitiveType::TrianglesList });
                            queued_events.push(GliumQueuedEvent::LazySetUniform { gl_uniform_id : "textured".to_string() });
                            let (l, b, w, h) = rect.l_b_w_h();
                            let lbwh = [l, b, w, h];

                            let color = match color {
                                Some(c) => c,
                                _ => conrod::color::PURPLE,
                            };

                            let color = color.to_fsa();

                            let pos_bl = printed_xy_to_glcoord(l as f32, b as f32, screen_width , screen_height);
                            let pos_br = printed_xy_to_glcoord(l as f32, (b+w) as f32, screen_width , screen_height);
                            let pos_tl = printed_xy_to_glcoord((l+h) as f32, b as f32, screen_width , screen_height);
                            let pos_tr = printed_xy_to_glcoord((l+h) as f32, (b+w) as f32, screen_width , screen_height);

                            let btmlft = Vertex {  position: pos_bl, tex_coords: [0.0, 0.0], colour: color };
                            let btmrgt = Vertex {  position: pos_br, tex_coords: [0.0, 1.0], colour: color };
                            let toplft = Vertex {  position: pos_tl, tex_coords: [1.0, 0.0], colour: color };
                            let toprgt = Vertex {  position: pos_tr, tex_coords: [1.0, 1.0], colour: color };

                            let mut vertices: Vec<Vertex> = Vec::new();

                            vertices.push(btmlft);
                            vertices.push(toplft);
                            vertices.push(toprgt);

                            vertices.push(toprgt);
                            vertices.push(btmrgt);
                            vertices.push(btmlft);

                            queued_events.push(GliumQueuedEvent::QueuedVertexes { vertices : vertices });

                        },

                        // We have no special case widgets to handle.
                        render::PrimitiveKind::Other(_) => ( println!("PK::Other.") ),
                    }

                }

                // Some orientation vertexes.
                let mut vertices: Vec<Vertex> = Vec::new();
                queued_events.push(GliumQueuedEvent::LazySetGLMode { gl_primitive_mode : glium::index::PrimitiveType::TrianglesList });
                queued_events.push(GliumQueuedEvent::LazySetUniform { gl_uniform_id : "flat".to_string() });

                // Left
                vertices.push(Vertex { position: [-0.9 as f32, 0.2 as f32 ], tex_coords: [0.0, 0.0], colour: conrod::color::BLACK.to_fsa() });
                vertices.push(Vertex { position: [-0.9 as f32, -0.2 as f32 ], tex_coords: [1.0, 0.0], colour: conrod::color::BLACK.to_fsa() });
                vertices.push(Vertex { position: [-0.8 as f32, 0.0 as f32 ], tex_coords: [0.5, 0.5], colour: conrod::color::BLACK.to_fsa() });

                // Right
                queued_events.push(GliumQueuedEvent::LazySetUniform { gl_uniform_id : "textured".to_string() });
                vertices.push(Vertex { position: [0.9 as f32, 0.2 as f32 ], tex_coords: [1.0, 0.0], colour: conrod::color::GREEN.to_fsa() });
                vertices.push(Vertex { position: [0.9 as f32, -0.2 as f32 ], tex_coords: [0.0, 1.0], colour: conrod::color::GREEN.to_fsa() });
                vertices.push(Vertex { position: [0.8 as f32, 0.0 as f32 ], tex_coords: [0.5, 0.5], colour: conrod::color::GREEN.to_fsa() });

                // Top
                vertices.push(Vertex { position: [-0.2 as f32, 0.9 as f32 ], tex_coords: [1.0, 0.0], colour: conrod::color::BLUE.to_fsa() });
                vertices.push(Vertex { position: [0.2 as f32, 0.9 as f32 ], tex_coords: [0.0, 1.0], colour: conrod::color::BLUE.to_fsa() });
                vertices.push(Vertex { position: [0.0 as f32, 0.8 as f32 ], tex_coords: [0.5, 0.5], colour: conrod::color::BLUE.to_fsa() });
                queued_events.push(GliumQueuedEvent::LazySetUniform { gl_uniform_id : "flat".to_string() });

                // Bottom
                vertices.push(Vertex { position: [-0.2 as f32, -0.9 as f32 ], tex_coords: [1.0, 0.0], colour: conrod::color::RED.to_fsa() });
                vertices.push(Vertex { position: [0.2 as f32,  -0.9 as f32 ], tex_coords: [0.0, 1.0], colour: conrod::color::RED.to_fsa() });
                vertices.push(Vertex { position: [-0.0 as f32, -0.8 as f32 ], tex_coords: [0.5, 0.5], colour: conrod::color::RED.to_fsa() });

                queued_events.push(GliumQueuedEvent::QueuedVertexes { vertices : vertices });


                // Hack: These switches will cause the queue to flush.
                queued_events.push(GliumQueuedEvent::LazySetGLMode { gl_primitive_mode : glium::index::PrimitiveType::LineStrip  });
                queued_events.push(GliumQueuedEvent::LazySetGLMode { gl_primitive_mode : glium::index::PrimitiveType::TrianglesList });


                let mut queued_vertices : Vec<Vertex> = Vec::new();
                let blend = glium::Blend::alpha_blending();
                let draw_params = glium::DrawParameters { blend: blend, ..Default::default() };
                // Uniforms are different for each texture.
                let uniform_flat = uniform! {
                    tex: text_texture_cache.sampled()
                        .magnify_filter(glium::uniforms::MagnifySamplerFilter::Nearest)
                };

<<<<<<< HEAD
                let tex : &glium::texture::SrgbTexture2d = image_map.get(&ids.rust_logo_texture).unwrap();

                let uniform_textured = uniform! {
                    matrix: [
                        [1.0, 0.0, 0.0, 0.0],
                        [0.0, 1.0, 0.0, 0.0],
                        [0.0, 0.0, 1.0, 0.0],
                        [0.0, 0.0, 0.0, 1.0f32],
                    ],
                    tex: glium::uniforms::Sampler::new(tex).magnify_filter(glium::uniforms::MagnifySamplerFilter::Linear)
                };


                // Select primitive type (tristrip, lines etc).
                //let no_indices = glium::index::NoIndices(glium::index::PrimitiveType::TrianglesList);
                //let no_indices = glium::index::NoIndices(glium::index::PrimitiveType::LineStrip);
                let mut previous_gl_primitive_mode = glium::index::PrimitiveType::TrianglesList;
                let mut no_indices = glium::index::NoIndices(previous_gl_primitive_mode);

                let mut previous_uniform_id = "flat".to_string();

                queued_events.push(GliumQueuedEvent::LazySetGLMode { gl_primitive_mode : glium::index::PrimitiveType::LineStrip  });

                // Process glium queue here.
                // Above this point :
                //  - all primitives shall be constructed & triangulated
                //  - all textures loaded
                //
                // Below this point :
                //  - all render calls

                for queued_event in queued_events {

                    match queued_event {
                        GliumQueuedEvent::QueuedVertexes { vertices : vertices } => {
                            queued_vertices.extend(vertices);
                        },

                        GliumQueuedEvent::LazySetGLMode { gl_primitive_mode : gl_primitive_mode } => {

                            if gl_primitive_mode != previous_gl_primitive_mode {
                                // Only push for a render if we need to switch GL mode.
                                // If not, just let the vertice queue build up.

                                println!("Flushing {} vertices using mode {} and uniform_id {}.", queued_vertices.len(), mode_as_str(previous_gl_primitive_mode), previous_uniform_id);
                                no_indices = glium::index::NoIndices(previous_gl_primitive_mode);

                                if queued_vertices.len() < 10 {
                                    for &ver in &queued_vertices {
                                        let Vertex { position, tex_coords, colour} = ver;
                                        println!("Vertex at coord {}, {}", position[0], position[1])

                                    }
                                };

                                // Fetch vertices.
                                let vertex_buffer = glium::VertexBuffer::new(&display, &queued_vertices).unwrap();
                                queued_vertices.truncate(0); // Throw away all vertices... Assume this is more efficient than creating a new Vec.

                                // Actual draw call. The number of calls should be minimized, but unknown how.
                                // I.e { colored_square, textured_square, colored_square } will cause
                                // three seperate calls, but the colored calls should be grouped for performance.
                                // However this won't work if we want one square to draw over the other.
                                // Perhaps in the future we can sort all 2d draws by z-buffer.
                                //target.draw(&vertex_buffer, no_indices, &program, previous_uniform, &draw_params).unwrap();
                                if previous_uniform_id == "textured" {
                                    target.draw(&vertex_buffer, no_indices, &program, &uniform_textured, &draw_params).unwrap();
                                } else {
                                    target.draw(&vertex_buffer, no_indices, &program, &uniform_flat, &draw_params).unwrap();
                                };

                                println!("Switching GL mode {} -> {}", mode_as_str(gl_primitive_mode), mode_as_str(previous_gl_primitive_mode));
                                previous_gl_primitive_mode = gl_primitive_mode;

                            }
                        },

                        GliumQueuedEvent::LazySetUniform { gl_uniform_id } => {
                            if gl_uniform_id == previous_uniform_id { continue }

                            println!("Flushing {} vertices using mode {} and uniform_id {} due to uni change.", queued_vertices.len(), mode_as_str(previous_gl_primitive_mode), previous_uniform_id);
                            no_indices = glium::index::NoIndices(previous_gl_primitive_mode);

                            if queued_vertices.len() < 10 {
                                for &ver in &queued_vertices {
                                    let Vertex { position, tex_coords, colour} = ver;
                                    println!("Vertex at coord {}, {}", position[0], position[1])

                                }
                            };

                            // Fetch vertices.
                            let vertex_buffer = glium::VertexBuffer::new(&display, &queued_vertices).unwrap();
                            queued_vertices.truncate(0); // Throw away all vertices... Assume this is more efficient than creating a new Vec.

                            // TODO:
                            if previous_uniform_id == "textured" {
                                target.draw(&vertex_buffer, no_indices, &program, &uniform_textured, &draw_params).unwrap();
                            } else {
                                target.draw(&vertex_buffer, no_indices, &program, &uniform_flat, &draw_params).unwrap();
                            };

                            previous_uniform_id = gl_uniform_id;

                        },
                    }
                }

=======
                let mut target = display.draw();
                target.clear_color(0.0, 0.0, 0.0, 0.0);
                let vertex_buffer = glium::VertexBuffer::new(&display, &vertices).unwrap();
                let blend = glium::Blend::alpha_blending();
                let no_indices = glium::index::NoIndices(glium::index::PrimitiveType::TrianglesList);
                let draw_params = glium::DrawParameters { blend: blend, ..Default::default() };
                target.draw(&vertex_buffer, no_indices, &program, &uniforms, &draw_params).unwrap();
>>>>>>> ff672c93
                target.finish().unwrap();
            }

            for event in display.poll_events() {

                // Use the `glutin` backend feature to convert the glutin event to a conrod one.
                let (w, h) = (win_w as conrod::Scalar, win_h as conrod::Scalar);
                let dpi_factor = dpi_factor as conrod::Scalar;
                if let Some(event) = conrod::backend::glutin::convert(event.clone(), w, h, dpi_factor) {
                    ui.handle_event(event);
                }

                match event {
                    // Break from the loop upon `Escape`.
                    glutin::Event::KeyboardInput(_, _, Some(glutin::VirtualKeyCode::Escape)) |
                    glutin::Event::Closed =>
                        break 'main,

                    _ => {},
                }
            }

            if ui.global_input.events().next().is_some() {
                // Instantiate a GUI demonstrating every widget type provided by conrod.
                let mut ui = ui.set_widgets();
                support::gui(&mut ui, &ids, &mut app);
            }

            // Avoid hogging the CPU.
            std::thread::sleep(std::time::Duration::from_millis(10));
        }
    }

<<<<<<< HEAD

    // Generate a type which may produce unique identifier for each widget.
    widget_ids! {
        struct Ids {
            canvas,
            fish,
            rust_logo,
            rust_logo_texture,
            circle,
            toggle,
            button,
            text,
        }
    }


    /// Instantiate the widgets.
    fn set_widgets(ref mut ui: conrod::UiCell, ids: &Ids) {
        use conrod::{widget, Colorable, Positionable, Sizeable, Widget};

        widget::Canvas::new().color(conrod::color::DARK_CHARCOAL).set(ids.canvas, ui);

        // Some starting text to edit.
        let demo_text = "Some fish.";

        //conrod::Text::new("Foo! Bar! Baz!\nFloozy Woozy\nQux Flux")
        widget::Text::new(demo_text)
            .middle_of(ids.canvas)
            .wh_of(ids.canvas)
            .font_size(20)
            .color(conrod::color::BLACK)
            .align_text_middle()
            .set(ids.text, ui);

        // Fish polygon.
        let mut fish_vertexes =  vec![[-0.698435, 0.327139], [-0.908714, 0.200846], [-1.000000, 0.045003], [-0.882569, -0.153804], [-0.716302, -0.243929], [-0.419474, -0.310119], [-0.086611, -0.607857], [0.091828, -0.619086], [-0.041731, -0.307105], [0.322430, -0.227440], [0.544011, -0.121772], [0.642794, -0.220526], [0.809389, -0.322116], [1.000000, -0.378260], [0.800696, -0.049199], [0.797215, 0.151499], [0.965221, 0.456860], [0.755156, 0.402490], [0.573567, 0.255689], [0.397194, 0.317920], [0.513037, 0.371109], [0.473372, 0.466375], [0.340141, 0.466375], [0.152681, 0.354088], [-0.125625, 0.399003], [0.053142, 0.551713], [-0.009126, 0.619086], [-0.206692, 0.619086], [-0.420234, 0.381569], [-0.698439, 0.324244], [-0.698435, 0.327139]];

        let fish_scale = ui.window_dim();
        for n in 0..fish_vertexes.len() {
            fish_vertexes[n][0] = fish_vertexes[n][0] * fish_scale[0] / 2.0;
            fish_vertexes[n][1] = fish_vertexes[n][1] * fish_scale[1] / 2.0;
        };

        widget::Polygon::fill(fish_vertexes)
            .top_left_of(ids.canvas) // TODO: Figure out why move & scale does nothing.
            .color(conrod::color::RED)
            .set(ids.fish, ui);


        // Logo
        widget::Image::new()
            .w_h(128.0 as f64, 128.0 as f64)
            .top_right_of(ids.canvas)
            //.down(0.01).left(0.01)  // TODO: Figure out why this row makes the logo disappear.
            .set(ids.rust_logo, ui);


        // Draw a circle at the app's circle_pos.
        widget::Circle::fill(64.0)
            .top_left_of(ids.canvas)
            .color(conrod::color::GREEN)
            .set(ids.circle, ui);

        let mut toggle_value = false;
        let mut toggle_label = "OFF".to_string();

        if let Some(value) = widget::Toggle::new(toggle_value)
            .w_h(75.0, 75.0)
            .bottom_left_of(ids.canvas)
            .down(20.0)
            .rgb(0.6, 0.25, 0.75)
            //.border(2.0)  // TODO: Figure out why these rows don't compile.
            //.label(&toggle_label)
            //.label_color(conrod::color::WHITE)
            .set(ids.toggle, ui)
            .last()
        {
            toggle_label = match toggle_value {
                true => "ON".to_string(),
                false => "OFF".to_string()
            }
        };


        // Button widget example button.
        if widget::Button::new()
            .w_h(200.0, 50.0)
            .bottom_right_of(ids.canvas)
            .rgb(0.4, 0.75, 0.6)
            //.border(2.0)
            //.label("PRESS")
            .set(ids.button, ui)
            .was_clicked()
        {
            println!("Click!");
        }


    }

    // Load the Rust logo from our assets folder.
    // TODO: Rename this method or something.
    // TODO: Figure out if we can replace image opening. Do we really need image in the .toml file?
    fn load_rust_logo(display : &glium::Display) -> glium::texture::SrgbTexture2d {
        let assets = find_folder::Search::ParentsThenKids(3, 3).for_folder("assets").unwrap();
        let path = assets.join("images/eyesore.png");
        let rgba_image = image::open(&Path::new(&path)).unwrap().to_rgba();
        let image_dimensions = rgba_image.dimensions();
        let raw_image = glium::texture::RawImage2d::from_raw_rgba_reversed(rgba_image.into_raw(), image_dimensions);
        let rust_logo_texture = glium::texture::SrgbTexture2d::new(display, raw_image).unwrap();
        rust_logo_texture
    }


    fn triangulate_vertices(vertices: Vec<Vertex>) -> Vec<Vertex> {
        // Very basic triangulation algo.
        // Will fail for any concave polygon.
        // Texture coords ignored.
        let mut toreturn : Vec<Vertex> = Vec::new();
        let mut average_x = 0.0;
        let mut average_y = 0.0;

        for vert in &vertices {
            let Vertex { position, tex_coords, colour } = *vert;
            average_x = average_x + position[0];
            average_y = average_y + position[1];
        };

        average_x = average_x / (vertices.len() as f32);
        average_y = average_y / (vertices.len() as f32);

        let mut last_vert = vertices[0];

        for vert in vertices {

            if vert == last_vert { continue }
            let Vertex { position, tex_coords, colour } = vert;
            let center = Vertex { position : [average_x, average_y] , tex_coords : tex_coords, colour : colour };

            // Every segment in the poly outline is triangulated
            // to a (center, last_vertex, current_vertex) triangle.
            toreturn.push(center);
            toreturn.push(last_vert);
            toreturn.push(vert);

            last_vert = vert;

        };

        toreturn
    }
=======
>>>>>>> ff672c93
}

#[cfg(not(feature="glutin"))]
#[cfg(not(feature="glium"))]
mod feature {
    pub fn main() {
        println!("This example requires the `glutin` and `glium` features. \
                 Try running `cargo run --release --no-default-features --features=\"glutin glium\" --example <example_name>`");
    }
}
<|MERGE_RESOLUTION|>--- conflicted
+++ resolved
@@ -3,7 +3,6 @@
 #[cfg(feature="glutin")] #[cfg(feature="glium")] #[macro_use] extern crate conrod;
 #[cfg(feature="glutin")] #[cfg(feature="glium")] #[macro_use] extern crate glium;
 #[cfg(feature="glutin")] #[cfg(feature="glium")] #[macro_use] extern crate graphics;
-
 
 #[cfg(feature="glutin")]
 mod support;
@@ -86,9 +85,6 @@
             .unwrap();
 
 
-        let rust_logo_texture = load_rust_logo(&display);
-
-
         // Create the `GL` program.
         let program = program!(
             &display,
@@ -121,7 +117,7 @@
                         vec3 tex_part = texture(tex, v_tex_coords).rgb;
                         vec3 vrt_part = v_colour.rgb;
 
-                        vec3 mixed_colour = mix(tex_part, vrt_part, 0.5);
+                        vec3 mixed_colour = mix(tex_part, vrt_part, 1.0);
                         f_colour = vec4(mixed_colour, 1.0);
                     }
                 "
@@ -178,7 +174,7 @@
         // Create our `conrod::image::Map` which describes each of our widget->image mappings.
         // In our case we only have one image, however the macro may be used to list multiple.
         let image_map = image_map! {
-            (ids.rust_logo_texture, rust_logo_texture),
+            (ids.rust_logo, load_rust_logo(&display)),
         };
 
 
@@ -220,7 +216,7 @@
                 // TODO : Figure out why window BG and canvas fail when the window
                 // is resized to non-square shapes (i.e aspect ratio != 1:1).
                 let mut target = display.draw();
-                target.clear_color(0.4, 0.4, 0.8, 0.4);
+                target.clear_color(0.0, 0.0, 0.0, 0.0);
 
                 let mut queued_events: Vec<GliumQueuedEvent> = Vec::new();
 
@@ -441,8 +437,7 @@
                         .magnify_filter(glium::uniforms::MagnifySamplerFilter::Nearest)
                 };
 
-<<<<<<< HEAD
-                let tex : &glium::texture::SrgbTexture2d = image_map.get(&ids.rust_logo_texture).unwrap();
+                let tex : &glium::texture::SrgbTexture2d = image_map.get(&ids.rust_logo).unwrap();
 
                 let uniform_textured = uniform! {
                     matrix: [
@@ -550,15 +545,6 @@
                     }
                 }
 
-=======
-                let mut target = display.draw();
-                target.clear_color(0.0, 0.0, 0.0, 0.0);
-                let vertex_buffer = glium::VertexBuffer::new(&display, &vertices).unwrap();
-                let blend = glium::Blend::alpha_blending();
-                let no_indices = glium::index::NoIndices(glium::index::PrimitiveType::TrianglesList);
-                let draw_params = glium::DrawParameters { blend: blend, ..Default::default() };
-                target.draw(&vertex_buffer, no_indices, &program, &uniforms, &draw_params).unwrap();
->>>>>>> ff672c93
                 target.finish().unwrap();
             }
 
@@ -582,115 +568,14 @@
             }
 
             if ui.global_input.events().next().is_some() {
-                // Instantiate a GUI demonstrating every widget type provided by conrod.
-                let mut ui = ui.set_widgets();
-                support::gui(&mut ui, &ids, &mut app);
+                 // Instantiate a GUI demonstrating every widget type provided by conrod.
+                 let mut ui = ui.set_widgets();
+                 support::gui(&mut ui, &ids, &mut app);
             }
 
             // Avoid hogging the CPU.
             std::thread::sleep(std::time::Duration::from_millis(10));
         }
-    }
-
-<<<<<<< HEAD
-
-    // Generate a type which may produce unique identifier for each widget.
-    widget_ids! {
-        struct Ids {
-            canvas,
-            fish,
-            rust_logo,
-            rust_logo_texture,
-            circle,
-            toggle,
-            button,
-            text,
-        }
-    }
-
-
-    /// Instantiate the widgets.
-    fn set_widgets(ref mut ui: conrod::UiCell, ids: &Ids) {
-        use conrod::{widget, Colorable, Positionable, Sizeable, Widget};
-
-        widget::Canvas::new().color(conrod::color::DARK_CHARCOAL).set(ids.canvas, ui);
-
-        // Some starting text to edit.
-        let demo_text = "Some fish.";
-
-        //conrod::Text::new("Foo! Bar! Baz!\nFloozy Woozy\nQux Flux")
-        widget::Text::new(demo_text)
-            .middle_of(ids.canvas)
-            .wh_of(ids.canvas)
-            .font_size(20)
-            .color(conrod::color::BLACK)
-            .align_text_middle()
-            .set(ids.text, ui);
-
-        // Fish polygon.
-        let mut fish_vertexes =  vec![[-0.698435, 0.327139], [-0.908714, 0.200846], [-1.000000, 0.045003], [-0.882569, -0.153804], [-0.716302, -0.243929], [-0.419474, -0.310119], [-0.086611, -0.607857], [0.091828, -0.619086], [-0.041731, -0.307105], [0.322430, -0.227440], [0.544011, -0.121772], [0.642794, -0.220526], [0.809389, -0.322116], [1.000000, -0.378260], [0.800696, -0.049199], [0.797215, 0.151499], [0.965221, 0.456860], [0.755156, 0.402490], [0.573567, 0.255689], [0.397194, 0.317920], [0.513037, 0.371109], [0.473372, 0.466375], [0.340141, 0.466375], [0.152681, 0.354088], [-0.125625, 0.399003], [0.053142, 0.551713], [-0.009126, 0.619086], [-0.206692, 0.619086], [-0.420234, 0.381569], [-0.698439, 0.324244], [-0.698435, 0.327139]];
-
-        let fish_scale = ui.window_dim();
-        for n in 0..fish_vertexes.len() {
-            fish_vertexes[n][0] = fish_vertexes[n][0] * fish_scale[0] / 2.0;
-            fish_vertexes[n][1] = fish_vertexes[n][1] * fish_scale[1] / 2.0;
-        };
-
-        widget::Polygon::fill(fish_vertexes)
-            .top_left_of(ids.canvas) // TODO: Figure out why move & scale does nothing.
-            .color(conrod::color::RED)
-            .set(ids.fish, ui);
-
-
-        // Logo
-        widget::Image::new()
-            .w_h(128.0 as f64, 128.0 as f64)
-            .top_right_of(ids.canvas)
-            //.down(0.01).left(0.01)  // TODO: Figure out why this row makes the logo disappear.
-            .set(ids.rust_logo, ui);
-
-
-        // Draw a circle at the app's circle_pos.
-        widget::Circle::fill(64.0)
-            .top_left_of(ids.canvas)
-            .color(conrod::color::GREEN)
-            .set(ids.circle, ui);
-
-        let mut toggle_value = false;
-        let mut toggle_label = "OFF".to_string();
-
-        if let Some(value) = widget::Toggle::new(toggle_value)
-            .w_h(75.0, 75.0)
-            .bottom_left_of(ids.canvas)
-            .down(20.0)
-            .rgb(0.6, 0.25, 0.75)
-            //.border(2.0)  // TODO: Figure out why these rows don't compile.
-            //.label(&toggle_label)
-            //.label_color(conrod::color::WHITE)
-            .set(ids.toggle, ui)
-            .last()
-        {
-            toggle_label = match toggle_value {
-                true => "ON".to_string(),
-                false => "OFF".to_string()
-            }
-        };
-
-
-        // Button widget example button.
-        if widget::Button::new()
-            .w_h(200.0, 50.0)
-            .bottom_right_of(ids.canvas)
-            .rgb(0.4, 0.75, 0.6)
-            //.border(2.0)
-            //.label("PRESS")
-            .set(ids.button, ui)
-            .was_clicked()
-        {
-            println!("Click!");
-        }
-
-
     }
 
     // Load the Rust logo from our assets folder.
@@ -744,8 +629,6 @@
 
         toreturn
     }
-=======
->>>>>>> ff672c93
 }
 
 #[cfg(not(feature="glutin"))]
@@ -755,4 +638,4 @@
         println!("This example requires the `glutin` and `glium` features. \
                  Try running `cargo run --release --no-default-features --features=\"glutin glium\" --example <example_name>`");
     }
-}
+}