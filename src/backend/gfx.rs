//! A gfx backend for rendering conrod primitives.

use gfx::{self, Resources, Factory, texture, PipelineState};
use gfx::handle::{RenderTargetView};
use gfx::traits::FactoryExt;
use std;

use text::{rt,GlyphCache};
use render;
use color;
use image;
use {Rect, Scalar};

/// A `Command` describing a step in the drawing process.
#[derive(Clone, Debug)]
pub enum Command<'a> {
    /// Draw to the target.
    Draw(Draw<'a>),
    /// Update the scizzor within the pipeline.
    Scizzor(gfx::Rect),
}

/// An iterator yielding `Command`s, produced by the `Renderer::commands` method.
pub struct Commands<'a> {
    commands: std::slice::Iter<'a, PreparedCommand>,
    vertices: &'a [Vertex],
}

/// A `Command` for drawing to the target.
///
/// Each variant describes how to draw the contents of the vertex buffer.
#[derive(Clone, Debug)]
pub enum Draw<'a> {
    /// A range of vertices representing triangles textured with the image in the
    /// image_map at the given `widget::Id`.
    Image(image::Id, &'a [Vertex]),
    /// A range of vertices representing plain triangles.
    Plain(&'a [Vertex]),
}

enum PreparedCommand {
    Image(image::Id, std::ops::Range<usize>),
    Plain(std::ops::Range<usize>),
    Scizzor(gfx::Rect),
}

/// Draw text from the text cache texture `tex` in the fragment shader.
pub const MODE_TEXT: u32 = 0;
/// Draw an image from the texture at `tex` in the fragment shader.
pub const MODE_IMAGE: u32 = 1;
/// Ignore `tex` and draw simple, colored 2D geometry.
pub const MODE_GEOMETRY: u32 = 2;

const FRAGMENT_SHADER: &'static [u8] = b"
    #version 140
    uniform sampler2D t_Color;

    in vec2 v_Uv;
    in vec4 v_Color;
    flat in uint v_Mode;

    out vec4 f_Color;

    void main() {
        // Text
        if (v_Mode == uint(0)) {
            f_Color = v_Color * vec4(1.0, 1.0, 1.0, texture(t_Color, v_Uv).a);

        // Image
        } else if (v_Mode == uint(1)) {
            f_Color = texture(t_Color, v_Uv);

        // 2D Geometry
        } else if (v_Mode == uint(2)) {
            f_Color = v_Color;
        }
    }
";

const VERTEX_SHADER: &'static [u8] = b"
    #version 140

    in vec2 a_Pos;
    in vec2 a_Uv;
    in vec4 a_Color;
    in uint a_Mode;

    out vec2 v_Uv;
    out vec4 v_Color;
    flat out uint v_Mode;

    void main() {
        v_Uv = a_Uv;
        v_Color = a_Color;
        gl_Position = vec4(a_Pos, 0.0, 1.0);
        v_Mode = a_Mode;
    }
";

/// Possible errors that may occur during a call to `Renderer::new`.
#[derive(Debug)]
pub enum RendererCreationError {
    /// Errors that might occur when creating the pipeline.
    PipelineState(gfx::PipelineStateError<String>),
}

// Format definitions (must be pub for gfx_defines to use them)
/// Color format used with gfx buffers.
pub type ColorFormat = gfx::format::Srgba8;
type SurfaceFormat = gfx::format::R8_G8_B8_A8;
type FullFormat = (SurfaceFormat, gfx::format::Unorm);

// This is it's own module to allow_unsafe within it
mod defines {
    //it appears gfx_defines generates unsafe code
    #![allow(unsafe_code)]
    use gfx;
    use super::ColorFormat;
    // Vertex and pipeline declarations
    gfx_defines! {
        vertex Vertex {
            pos: [f32; 2] = "a_Pos",
            uv: [f32; 2] = "a_Uv",
            color: [f32; 4] = "a_Color",
            mode: u32 = "a_Mode",
        }

        pipeline pipe {
            vbuf: gfx::VertexBuffer<Vertex> = (),
            color: gfx::TextureSampler<[f32; 4]> = "t_Color",
            scissor: gfx::Scissor = (),
<<<<<<< HEAD
            out: gfx::BlendTarget<ColorFormat> =
                ("f_Color", ::gfx::state::MASK_ALL, ::gfx::preset::blend::ALPHA),
=======
            out: gfx::BlendTarget<ColorFormat> = ("f_Color", ::gfx::state::ColorMask::all(), ::gfx::preset::blend::ALPHA),
>>>>>>> 49174305
        }
    }
}

use self::defines::*;

<<<<<<< HEAD
/// This type is used for translating `render::Primitives` into `Commands`s that indicate how to
/// draw the GUI using `gfx`.
pub struct Renderer<R: Resources> {
=======
// Convenience constructor
impl Vertex {
    fn new(pos: [f32; 2], uv: [f32; 2], color: [f32; 4], mode: u32) -> Vertex {
        Vertex {
            pos,
            uv,
            color,
            mode
        }
    }
}

pub struct Renderer<'a, R: Resources>{
>>>>>>> 49174305
    pipeline: PipelineState<R, pipe::Meta>,
    glyph_cache: GlyphCache<'a>,
    cache_tex: gfx::handle::Texture<R, SurfaceFormat>,
    cache_tex_view: gfx::handle::ShaderResourceView<R, [f32; 4]>,
    data: pipe::Data<R>,
    commands: Vec<PreparedCommand>,
    vertices: Vec<Vertex>,
}

<<<<<<< HEAD
impl<R: Resources> Renderer<R>{
    /// Create a new renderer from a `gfx::Factory`, `gfx::handle::RenderTargetView` and
    /// a given `dpi_factor`
    pub fn new<F>(factory: &mut F,
                  rtv: &RenderTargetView<R, ColorFormat>,
                  dpi_factor: f64)
        -> Result<Self,RendererCreationError>
        where F: Factory<R>,
=======
impl<'a, R: Resources> Renderer<'a, R>{
    pub fn new<F: Factory<R>>(factory: &mut F, rtv: &RenderTargetView<R, ColorFormat>, dpi_factor: f64) -> Result<Self,RendererCreationError>
>>>>>>> 49174305
    {
        let sampler_info = texture::SamplerInfo::new(
            texture::FilterMethod::Bilinear,
            texture::WrapMode::Clamp
        );
        let sampler = factory.create_sampler(sampler_info);

        let vbuf = factory.create_vertex_buffer(&[]);
        let (_, fake_texture) = create_texture(factory, 1, 1, &[0;4]);

        let (width,height,_depth,_samples) = rtv.get_dimensions();

        let data = pipe::Data {
            vbuf,
            scissor: gfx::Rect{x:0,y:0,w:width,h:height},
            color: (fake_texture.clone(), sampler),
            out: rtv.clone(),
        };

        let shader_set = factory.create_shader_set(VERTEX_SHADER, FRAGMENT_SHADER).unwrap();

        let pipeline = factory.create_pipeline_state(
            &shader_set,
            gfx::Primitive::TriangleList,
            gfx::state::Rasterizer {
                samples: Some(gfx::state::MultiSample {}),
                ..gfx::state::Rasterizer::new_fill()
            },
            pipe::new())?;

        let (glyph_cache, cache_tex, cache_tex_view) = {

            let width = (width as f64 * dpi_factor) as u32;
            let height = (height as f64 * dpi_factor) as u32;

            const SCALE_TOLERANCE: f32 = 0.1;
            const POSITION_TOLERANCE: f32 = 0.1;

            let cache = GlyphCache::new(width, height,
                                        SCALE_TOLERANCE, POSITION_TOLERANCE);

            let data = vec![0; (width * height * 4) as usize];

            let (texture, texture_view) = create_texture(factory, width, height, &data);

            (cache, texture, texture_view)
        };
        Ok(Renderer{
            pipeline,
            glyph_cache,
            cache_tex,
            cache_tex_view,
            data,
            commands: vec![],
            vertices: vec![],
        })
    }

    /// Produce an `Iterator` yielding `Command`s.
    pub fn commands(&self) -> Commands {
        let Renderer { ref commands, ref vertices, .. } = *self;
        Commands {
            commands: commands.iter(),
            vertices: vertices,
        }
    }

    /// Fill the inner vertex and command buffers by translating the given `primitives`.
    pub fn fill<P, C>(&mut self,
                      encoder: &mut gfx::Encoder<R,C>,
                      dims: (f32,f32),
                      dpi_factor: f64,
                      mut primitives: P,
                      image_map: &image::Map<(gfx::handle::ShaderResourceView<R, [f32; 4]>,
                                              (u32,u32))>)
        where P: render::PrimitiveWalker,
              C: gfx::CommandBuffer<R>,
    {
        let Renderer { ref mut commands, ref mut vertices, ref mut glyph_cache, ref mut cache_tex, .. } = *self;

        commands.clear();
        vertices.clear();

        enum State {
            Image { image_id: image::Id, start: usize },
            Plain { start: usize },
        }

        let mut current_state = State::Plain { start: 0 };

        // Switches to the `Plain` state and completes the previous `Command` if not already in the
        // `Plain` state.
        macro_rules! switch_to_plain_state {
            () => {
                match current_state {
                    State::Plain { .. } => (),
                    State::Image { image_id, start } => {
                        commands.push(PreparedCommand::Image(image_id, start..vertices.len()));
                        current_state = State::Plain { start: vertices.len() };
                    },
                }
            };
        }

        // Framebuffer dimensions and the "dots per inch" factor.
        let (screen_w, screen_h) = dims;
        let (win_w, win_h) = (screen_w as Scalar, screen_h as Scalar);
        let half_win_w = win_w / 2.0;
        let half_win_h = win_h / 2.0;

        // Functions for converting for conrod scalar coords to GL vertex coords (-1.0 to 1.0).
        let vx = |x: Scalar| (x * dpi_factor / half_win_w) as f32;
        let vy = |y: Scalar| (y * dpi_factor / half_win_h) as f32;

        let mut current_scizzor = gfx::Rect {
            x: 0,
            w: screen_w as u16,
            y: 0,
            h: screen_h as u16,
        };

        let rect_to_gfx_rect = |rect: Rect| {
            let (w, h) = rect.w_h();
            let left = (rect.left() * dpi_factor + half_win_w) as u16;
            let bottom = (rect.bottom() * dpi_factor + half_win_h) as u16;
            let width = (w * dpi_factor) as u16;
            let height = (h * dpi_factor) as u16;
            gfx::Rect {
                x: std::cmp::max(left, 0),
                w: std::cmp::min(width, screen_w as u16),
                y: std::cmp::max(bottom, 0),
                h:  std::cmp::min(height, screen_h as u16),
            }
        };

        // Draw each primitive in order of depth.
        while let Some(primitive) = primitives.next_primitive() {
            let render::Primitive { kind, scizzor, rect, .. } = primitive;

            // Check for a `Scizzor` command.
            let new_scizzor = rect_to_gfx_rect(scizzor);
            if new_scizzor != current_scizzor {
                // Finish the current command.
                match current_state {
                    State::Plain { start } =>
                        commands.push(PreparedCommand::Plain(start..vertices.len())),
                    State::Image { image_id, start } =>
                        commands.push(PreparedCommand::Image(image_id, start..vertices.len())),
                }

                // Update the scizzor and produce a command.
                current_scizzor = new_scizzor;
                commands.push(PreparedCommand::Scizzor(new_scizzor));

                // Set the state back to plain drawing.
                current_state = State::Plain { start: vertices.len() };
            }

            match kind {

                render::PrimitiveKind::Rectangle { color } => {
                    switch_to_plain_state!();

                    let color = gamma_srgb_to_linear(color.to_fsa());
                    let (l, r, b, t) = rect.l_r_b_t();

                    let v = |x, y| {
                        // Convert from conrod Scalar range to GL range -1.0 to 1.0.
                        Vertex {
                            pos: [vx(x), vy(y)],
                            uv: [0.0, 0.0],
                            color: color,
                            mode: MODE_GEOMETRY,
                        }
                    };

                    let mut push_v = |x, y| vertices.push(v(x, y));

                    // Bottom left triangle.
                    push_v(l, t);
                    push_v(r, b);
                    push_v(l, b);

                    // Top right triangle.
                    push_v(l, t);
                    push_v(r, b);
                    push_v(r, t);
                },

                render::PrimitiveKind::TrianglesSingleColor { color, triangles } => {
                    if triangles.is_empty() {
                        continue;
                    }

                    switch_to_plain_state!();

                    let color = gamma_srgb_to_linear(color.into());

                    let v = |p: [Scalar; 2]| {
                        Vertex {
                            pos: [vx(p[0]), vy(p[1])],
                            uv: [0.0, 0.0],
                            color: color,
                            mode: MODE_GEOMETRY,
                        }
                    };

                    for triangle in triangles {
                        vertices.push(v(triangle[0]));
                        vertices.push(v(triangle[1]));
                        vertices.push(v(triangle[2]));
                    }
                },

                render::PrimitiveKind::TrianglesMultiColor { triangles } => {
                    if triangles.is_empty() {
                        continue;
                    }

                    switch_to_plain_state!();

                    let v = |(p, c): ([Scalar; 2], color::Rgba)| {
                        Vertex {
                            pos: [vx(p[0]), vy(p[1])],
                            uv: [0.0, 0.0],
                            color: gamma_srgb_to_linear(c.into()),
                            mode: MODE_GEOMETRY,
                        }
                    };

                    for triangle in triangles {
                        vertices.push(v(triangle[0]));
                        vertices.push(v(triangle[1]));
                        vertices.push(v(triangle[2]));
                    }
                },

                render::PrimitiveKind::Text { color, text, font_id } => {
                    switch_to_plain_state!();

                    let positioned_glyphs = text.positioned_glyphs(dpi_factor as f32);

                    // Queue the glyphs to be cached
                    for glyph in positioned_glyphs {
                        glyph_cache.queue_glyph(font_id.index(), glyph.clone());
                    }

                    glyph_cache.cache_queued(|rect, data| {
                        let offset = [rect.min.x as u16, rect.min.y as u16];
                        let size = [rect.width() as u16, rect.height() as u16];

                        let new_data = data.iter().map(|x| [255, 255, 255, *x]).collect::<Vec<_>>();

                        update_texture(encoder, &cache_tex, offset, size, &new_data);
                    }).unwrap();

                    let color = gamma_srgb_to_linear(color.to_fsa());
                    let cache_id = font_id.index();
                    let origin = rt::point(0.0, 0.0);

                    // A closure to convert RustType rects to GL rects
                    let to_gl_rect = |screen_rect: rt::Rect<i32>| rt::Rect {
                        min: origin
                            + (rt::vector(screen_rect.min.x as f32 / screen_w - 0.5,
                                            1.0 - screen_rect.min.y as f32 / screen_h - 0.5)) * 2.0,
                        max: origin
                            + (rt::vector(screen_rect.max.x as f32 / screen_w - 0.5,
                                            1.0 - screen_rect.max.y as f32 / screen_h - 0.5)) * 2.0,
                    };

                    for g in positioned_glyphs {
                        if let Ok(Some((uv_rect, screen_rect))) = glyph_cache.rect_for(cache_id, g) {
                            let gl_rect = to_gl_rect(screen_rect);
                            let v = |p, t| Vertex {
                                pos: p,
                                uv: t,
                                color: color,
                                mode: MODE_TEXT,
                            };
                            let mut push_v = |p, t| vertices.push(v(p, t));
                            push_v([gl_rect.min.x, gl_rect.max.y], [uv_rect.min.x, uv_rect.max.y]);
                            push_v([gl_rect.min.x, gl_rect.min.y], [uv_rect.min.x, uv_rect.min.y]);
                            push_v([gl_rect.max.x, gl_rect.min.y], [uv_rect.max.x, uv_rect.min.y]);
                            push_v([gl_rect.max.x, gl_rect.min.y], [uv_rect.max.x, uv_rect.min.y]);
                            push_v([gl_rect.max.x, gl_rect.max.y], [uv_rect.max.x, uv_rect.max.y]);
                            push_v([gl_rect.min.x, gl_rect.max.y], [uv_rect.min.x, uv_rect.max.y]);
                        }
                    }
                },

                render::PrimitiveKind::Image { image_id, color, source_rect } => {

                    // Switch to the `Image` state for this image if we're not in it already.
                    let new_image_id = image_id;
                    match current_state {

                        // If we're already in the drawing mode for this image, we're done.
                        State::Image { image_id, .. } if image_id == new_image_id => (),

                        // If we were in the `Plain` drawing state, switch to Image drawing state.
                        State::Plain { start } => {
                            commands.push(PreparedCommand::Plain(start..vertices.len()));
                            current_state = State::Image {
                                image_id: new_image_id,
                                start: vertices.len(),
                            };
                        },

                        // If we were drawing a different image, switch state to draw *this* image.
                        State::Image { image_id, start } => {
                            commands.push(PreparedCommand::Image(image_id, start..vertices.len()));
                            current_state = State::Image {
                                image_id: new_image_id,
                                start: vertices.len(),
                            };
                        },
                    }

                    let color = color.unwrap_or(color::WHITE).to_fsa();

                    let (image_w, image_h) = image_map.get(&image_id).unwrap().1;
                    let (image_w, image_h) = (image_w as Scalar, image_h as Scalar);

                    // Get the sides of the source rectangle as uv coordinates.
                    //
                    // Texture coordinates range:
                    // - left to right: 0.0 to 1.0
                    // - bottom to top: 1.0 to 0.0
                    // Note bottom and top are flipped in comparison to glium so that we don't need to flip images when loading
                    let (uv_l, uv_r, uv_t, uv_b) = match source_rect {
                        Some(src_rect) => {
                            let (l, r, b, t) = src_rect.l_r_b_t();
                            ((l / image_w) as f32,
                             (r / image_w) as f32,
                             (b / image_h) as f32,
                             (t / image_h) as f32)
                        },
                        None => (0.0, 1.0, 0.0, 1.0),
                    };

                    let v = |x, y, t| {
                        // Convert from conrod Scalar range to GL range -1.0 to 1.0.
                        let x = (x * dpi_factor as Scalar / half_win_w) as f32;
                        let y = (y * dpi_factor as Scalar / half_win_h) as f32;
                        Vertex {
                            pos: [x, y],
                            uv: t,
                            color: color,
                            mode: MODE_IMAGE,
                        }
                    };

                    let mut push_v = |x, y, t| vertices.push(v(x, y, t));

                    let (l, r, b, t) = rect.l_r_b_t();

                    // Bottom left triangle.
                    push_v(l, t, [uv_l, uv_t]);
                    push_v(r, b, [uv_r, uv_b]);
                    push_v(l, b, [uv_l, uv_b]);

                    // Top right triangle.
                    push_v(l, t, [uv_l, uv_t]);
                    push_v(r, b, [uv_r, uv_b]);
                    push_v(r, t, [uv_r, uv_t]);
                },

                // We have no special case widgets to handle.
                render::PrimitiveKind::Other(_) => (),
            }

        }

        // Enter the final command.
        match current_state {
            State::Plain { start } =>
                commands.push(PreparedCommand::Plain(start..vertices.len())),
            State::Image { image_id, start } =>
                commands.push(PreparedCommand::Image(image_id, start..vertices.len())),
        }
    }

    /// Draws using the inner list of `Command`s to the given `display`.
    ///
    /// Note: If you require more granular control over rendering, you may want to use the `fill`
    /// and `commands` methods separately. This method is simply a convenience wrapper around those
    /// methods for the case that the user does not require accessing or modifying conrod's draw
    /// parameters, uniforms or generated draw commands.
    pub fn draw<F, C>(&self, factory: &mut F, encoder: &mut gfx::Encoder<R,C>, image_map: &image::Map<(gfx::handle::ShaderResourceView<R, [f32; 4]>,(u32,u32))>)
        where F: Factory<R>,
              C: gfx::CommandBuffer<R>,
    {
        let Renderer{ ref pipeline, ref data, ref cache_tex_view, ..} = *self;

        let mut data = data.clone();

        for command in self.commands() {
            match command {

                // Update the `scizzor` before continuing to draw.
                Command::Scizzor(scizzor) => data.scissor = scizzor,

                // Draw to the target with the given `draw` command.
                Command::Draw(draw) => match draw {

                    // Draw text and plain 2D geometry.
                    Draw::Plain(verts) => {
                        data.color.0 = cache_tex_view.clone();
                        let (vbuf, slice) = factory.create_vertex_buffer_with_slice(&verts, ());
                        data.vbuf = vbuf;
                        encoder.draw(&slice, &pipeline, &data);
                    },

                    // Draw an image whose texture data lies within the `image_map` at the
                    // given `id`.
                    Draw::Image(image_id, verts) => {
                        let image = &image_map.get(&image_id).unwrap().0;
                        data.color.0 = image.clone();
                        let (vbuf, slice) = factory.create_vertex_buffer_with_slice(&verts, ());
                        data.vbuf = vbuf;
                        encoder.draw(&slice, &pipeline, &data);
                    },

                }
            }
        }
    }

    /// Call this routine when a window has been resized. This ensures that conrod primitives are
    /// drawn properly with the `draw` call.
    pub fn on_resize(&mut self, rtv: RenderTargetView<R, ColorFormat>) {
        let (width,height,_depth,_samples) = rtv.get_dimensions();
        self.data.out = rtv;
        self.data.scissor = gfx::Rect{x:0,y:0,w:width,h:height};
    }

    /// Call this routine to clear the render target.
    pub fn clear<C>(&self, encoder: &mut gfx::Encoder<R,C>, clear_color: [f32; 4])
        where C: gfx::CommandBuffer<R>,
    {
        encoder.clear(&self.data.out, clear_color);
    }
}

fn gamma_srgb_to_linear(c: [f32; 4]) -> [f32; 4] {
    fn component(f: f32) -> f32 {
        // Taken from https://github.com/PistonDevelopers/graphics/src/color.rs#L42
        if f <= 0.04045 {
            f / 12.92
        } else {
            ((f + 0.055) / 1.055).powf(2.4)
        }
    }
    [component(c[0]), component(c[1]), component(c[2]), c[3]]
}

// Creates a gfx texture with the given data
fn create_texture<F, R>(factory: &mut F, width: u32, height: u32, data: &[u8])
    -> (gfx::handle::Texture<R, SurfaceFormat>, gfx::handle::ShaderResourceView<R, [f32; 4]>)

    where R: gfx::Resources, F: gfx::Factory<R>
{
    // Modified `Factory::create_texture_immutable_u8` for dynamic texture.
    fn create_texture<T, F, R>(
        factory: &mut F,
        kind: gfx::texture::Kind,
        data: &[&[u8]]
    ) -> Result<(
        gfx::handle::Texture<R, T::Surface>,
        gfx::handle::ShaderResourceView<R, T::View>
    ), gfx::CombinedError>
        where F: gfx::Factory<R>,
                R: gfx::Resources,
                T: gfx::format::TextureFormat
    {
        use gfx::{format, texture};
        use gfx::memory::Usage;
        use gfx::memory::Bind;

        use gfx_core::memory::Typed;

        let surface = <T::Surface as format::SurfaceTyped>::get_surface_type();
        let num_slices = kind.get_num_slices().unwrap_or(1) as usize;
        let num_faces = if kind.is_cube() {6} else {1};
        let desc = texture::Info {
            kind: kind,
            levels: (data.len() / (num_slices * num_faces)) as texture::Level,
            format: surface,
            bind: Bind::SHADER_RESOURCE,
            usage: Usage::Dynamic,
        };
        let cty = <T::Channel as format::ChannelTyped>::get_channel_type();
        let raw = factory.create_texture_raw(
            desc,
            Some(cty),
            Some((data, gfx::texture::Mipmap::Provided)))?;
        let levels = (0, raw.get_info().levels - 1);
        let tex = Typed::new(raw);
        let view = factory.view_texture_as_shader_resource::<T>(
            &tex, levels, format::Swizzle::new()
        )?;
        Ok((tex, view))
    }

    let kind = texture::Kind::D2(
        width as texture::Size,
        height as texture::Size,
        texture::AaMode::Single
    );
    create_texture::<ColorFormat, F, R>(factory, kind, &[data]).unwrap()
}

// Updates a texture with the given data (used for updating the GlyphCache texture)
fn update_texture<R, C>(encoder: &mut gfx::Encoder<R, C>,
                        texture: &gfx::handle::Texture<R, SurfaceFormat>,
                        offset: [u16; 2],
                        size: [u16; 2],
                        data: &[[u8; 4]])

    where R: gfx::Resources, C: gfx::CommandBuffer<R>
{
    let info = texture::ImageInfoCommon {
            xoffset: offset[0],
            yoffset: offset[1],
            zoffset: 0,
            width: size[0],
            height: size[1],
            depth: 0,
            format: (),
            mipmap: 0,
    };

    encoder.update_texture::<SurfaceFormat, FullFormat>(texture, None, info, data).unwrap();
}

impl<'a> Iterator for Commands<'a> {
    type Item = Command<'a>;
    fn next(&mut self) -> Option<Self::Item> {
        let Commands { ref mut commands, ref vertices } = *self;
        commands.next().map(|command| match *command {
            PreparedCommand::Scizzor(scizzor) => Command::Scizzor(scizzor),
            PreparedCommand::Plain(ref range) =>
                Command::Draw(Draw::Plain(&vertices[range.clone()])),
            PreparedCommand::Image(id, ref range) =>
                Command::Draw(Draw::Image(id, &vertices[range.clone()])),
        })
    }
}

impl From<gfx::PipelineStateError<String>> for RendererCreationError {
    fn from(err: gfx::PipelineStateError<String>) -> Self {
        RendererCreationError::PipelineState(err)
    }
}

impl std::error::Error for RendererCreationError {
    fn description(&self) -> &str {
        match *self {
            RendererCreationError::PipelineState(ref e) => std::error::Error::description(e),
        }
    }
}

impl std::fmt::Display for RendererCreationError {
    fn fmt(&self, f: &mut std::fmt::Formatter) -> Result<(), std::fmt::Error> {
        match *self {
            RendererCreationError::PipelineState(ref e) => std::fmt::Display::fmt(e, f),
        }
    }
}<|MERGE_RESOLUTION|>--- conflicted
+++ resolved
@@ -129,23 +129,13 @@
             vbuf: gfx::VertexBuffer<Vertex> = (),
             color: gfx::TextureSampler<[f32; 4]> = "t_Color",
             scissor: gfx::Scissor = (),
-<<<<<<< HEAD
-            out: gfx::BlendTarget<ColorFormat> =
-                ("f_Color", ::gfx::state::MASK_ALL, ::gfx::preset::blend::ALPHA),
-=======
             out: gfx::BlendTarget<ColorFormat> = ("f_Color", ::gfx::state::ColorMask::all(), ::gfx::preset::blend::ALPHA),
->>>>>>> 49174305
         }
     }
 }
 
 use self::defines::*;
 
-<<<<<<< HEAD
-/// This type is used for translating `render::Primitives` into `Commands`s that indicate how to
-/// draw the GUI using `gfx`.
-pub struct Renderer<R: Resources> {
-=======
 // Convenience constructor
 impl Vertex {
     fn new(pos: [f32; 2], uv: [f32; 2], color: [f32; 4], mode: u32) -> Vertex {
@@ -158,8 +148,9 @@
     }
 }
 
+/// This type is used for translating `render::Primitives` into `Commands`s that indicate how to
+/// draw the GUI using `gfx`.
 pub struct Renderer<'a, R: Resources>{
->>>>>>> 49174305
     pipeline: PipelineState<R, pipe::Meta>,
     glyph_cache: GlyphCache<'a>,
     cache_tex: gfx::handle::Texture<R, SurfaceFormat>,
@@ -169,19 +160,10 @@
     vertices: Vec<Vertex>,
 }
 
-<<<<<<< HEAD
-impl<R: Resources> Renderer<R>{
+impl<'a, R: Resources> Renderer<'a, R>{
     /// Create a new renderer from a `gfx::Factory`, `gfx::handle::RenderTargetView` and
     /// a given `dpi_factor`
-    pub fn new<F>(factory: &mut F,
-                  rtv: &RenderTargetView<R, ColorFormat>,
-                  dpi_factor: f64)
-        -> Result<Self,RendererCreationError>
-        where F: Factory<R>,
-=======
-impl<'a, R: Resources> Renderer<'a, R>{
     pub fn new<F: Factory<R>>(factory: &mut F, rtv: &RenderTargetView<R, ColorFormat>, dpi_factor: f64) -> Result<Self,RendererCreationError>
->>>>>>> 49174305
     {
         let sampler_info = texture::SamplerInfo::new(
             texture::FilterMethod::Bilinear,
