//! The `DropDownList` and related items.

use {Color, Colorable, FontSize, Borderable, Labelable, Positionable, Sizeable};
use position::{Align, Scalar};
use text;
use utils;
use widget::{self, Widget};


/// The index of a selected item.
pub type Idx = usize;
/// The number of items in a list.
pub type Len = usize;

/// Displays a given `Vec<String>` as a selectable drop down menu.
///
/// It's reaction is triggered upon selection of a list item.
pub struct DropDownList<'a, T: 'a> {
    common: widget::CommonBuilder,
    items: &'a [T],
    selected: Option<Idx>,
    maybe_label: Option<&'a str>,
    style: Style,
    enabled: bool,
}

widget_style! {
    /// Styling for the DropDownList, necessary for constructing its renderable Element.
    style Style {
        /// Color of the widget.
        - color: Color { theme.shape_color }
        /// Width of the widget's border.
        - border: Scalar { theme.border_width }
        /// Color of the widget's border.
        - border_color: Color { theme.border_color }
        /// Color of the item labels.
        - label_color: Color { theme.label_color }
        /// Font size for the item labels.
        - label_font_size: FontSize { theme.font_size_medium }
        /// The label's alignment over the *x* axis.
        - label_x_align: Align { Align::Middle }
        /// Maximum height of the Open menu before the scrollbar appears.
        - maybe_max_visible_height: Option<MaxHeight> { None }
        /// The position of the scrollbar in the case that the list is scrollable.
        - scrollbar_position: Option<widget::list::ScrollbarPosition> { None }
        /// The width of the scrollbar in the case that the list is scrollable.
        - scrollbar_width: Option<Scalar> { None }
        /// The ID of the font used to display the labels.
        - label_font_id: Option<text::font::Id> { theme.font_id }
    }
}

widget_ids! {
    struct Ids {
        closed_menu,
        list,
    }
}

/// Represents the state of the DropDownList.
pub struct State {
    menu_state: MenuState,
    ids: Ids,
}

/// Representations of the max height of the visible area of the DropDownList.
#[derive(PartialEq, Clone, Copy, Debug)]
pub enum MaxHeight {
    /// Specify the max height as a number of items.
    Items(usize),
    /// Specify the max height as an absolute scalar distance.
    Scalar(f64),
}

/// Whether the DropDownList is currently open or closed.
#[derive(PartialEq, Clone, Copy, Debug)]
enum MenuState {
    Closed,
    Open,
}

impl<'a, T> DropDownList<'a, T> {

    /// Construct a new DropDownList.
    pub fn new(items: &'a [T], selected: Option<Idx>) -> Self {
        DropDownList {
            common: widget::CommonBuilder::new(),
            items: items,
            selected: selected,
            maybe_label: None,
            enabled: true,
            style: Style::new(),
        }
    }

    builder_methods!{
        pub enabled { enabled = bool }
    }

    /// Set the maximum height of the DropDownList (before the scrollbar appears) as a number of
    /// items.
    pub fn max_visible_items(mut self, num: usize) -> Self {
        self.style.maybe_max_visible_height = Some(Some(MaxHeight::Items(num)));
        self
    }

    /// Set the maximum height of the DropDownList (before the scrollbar appears) as a scalar
    /// height.
    pub fn max_visible_height(mut self, height: f64) -> Self {
        self.style.maybe_max_visible_height = Some(Some(MaxHeight::Scalar(height)));
        self
    }

    /// Specifies that the list should be scrollable and should provide a `Scrollbar` to the right
    /// of the items.
    pub fn scrollbar_next_to(mut self) -> Self {
        self.style.scrollbar_position = Some(Some(widget::list::ScrollbarPosition::NextTo));
        self
    }

    /// Specifies that the list should be scrollable and should provide a `Scrollbar` that hovers
    /// above the right edge of the items and automatically hides when the user is not scrolling.
    pub fn scrollbar_on_top(mut self) -> Self {
        self.style.scrollbar_position = Some(Some(widget::list::ScrollbarPosition::OnTop));
        self
    }

    /// Even in the case that the list is scrollable, do not display a `Scrollbar`.
    pub fn no_scrollbar(mut self) -> Self {
        self.style.scrollbar_position = Some(None);
        self
    }

    /// Specify the width of the scrollbar.
    pub fn scrollbar_width(mut self, w: Scalar) -> Self {
        self.style.scrollbar_width = Some(Some(w));
        self
    }

    /// Specify the font used for displaying the label.
    pub fn label_font_id(mut self, font_id: text::font::Id) -> Self {
        self.style.label_font_id = Some(Some(font_id));
        self
    }


}


impl<'a, T> Widget for DropDownList<'a, T>
    where T: AsRef<str>,
{
    type State = State;
    type Style = Style;
    type Event = Option<Idx>;

    fn common(&self) -> &widget::CommonBuilder {
        &self.common
    }

    fn common_mut(&mut self) -> &mut widget::CommonBuilder {
        &mut self.common
    }

    fn init_state(&self, id_gen: widget::id::Generator) -> Self::State {
        State {
            menu_state: MenuState::Closed,
            ids: Ids::new(id_gen),
        }
    }

    fn style(&self) -> Self::Style {
        self.style.clone()
    }

    /// Update the state of the DropDownList.
    fn update(self, args: widget::UpdateArgs<Self>) -> Self::Event {
        let widget::UpdateArgs { id, state, rect, style, ui, .. } = args;

        let num_items = self.items.len();

        // Check that the selected index, if given, is not greater than the number of items.
        let selected = self.selected.and_then(|idx| if idx < num_items { Some(idx) }
                                                    else { None });

        // Track whether or not a list item was clicked.
        let mut clicked_item = None;

        // Act on the current menu state and determine what the next one will be.
        // new_menu_state is what we will be getting passed next frame
        let new_menu_state = match state.menu_state {

            // If closed, we only want the button at the selected index to be drawn.
            MenuState::Closed => {
                // Get the button index and the label for the closed menu's button.
                let label = selected
                    .map(|i| self.items[i].as_ref())
                    .unwrap_or_else(|| self.maybe_label.unwrap_or(""));

                let was_clicked = {
                    // use the pre-existing Button widget
                    let mut button = widget::Button::new()
                        .xy(rect.xy())
                        .wh(rect.dim())
                        .label(label)
                        .parent(id);
                    button.style = style.button_style(false);
                    button.set(state.ids.closed_menu, ui).was_clicked()
                };

                // If the button was clicked, then open, otherwise stay closed
                if was_clicked { MenuState::Open } else { MenuState::Closed }
            },

            MenuState::Open => {

                // Otherwise if open, we want to set all the buttons that would be currently visible.
                let (_, y, w, h) = rect.x_y_w_h();
                let max_visible_height = {
                    let bottom_win_y = (-ui.window_dim()[1]) / 2.0;
                    const WINDOW_PADDING: Scalar = 20.0;
                    let max = y + h / 2.0 - bottom_win_y - WINDOW_PADDING;
                    style.maybe_max_visible_height(ui.theme()).map(|max_height| {
                        let height = match max_height {
                            MaxHeight::Items(num) => h * num as Scalar,
                            MaxHeight::Scalar(height) => height,
                        };
                        utils::partial_min(height, max)
                    }).unwrap_or(max)
                };

                // The list of buttons.
                let num_items = self.items.len();
                let item_h = h;
                let list_h = max_visible_height.min(num_items as Scalar * item_h);
                let scrollbar_color = style.border_color(&ui.theme);
                let scrollbar_position = style.scrollbar_position(&ui.theme);
                let scrollbar_width = style.scrollbar_width(&ui.theme)
                    .unwrap_or_else(|| {
                        ui.theme.widget_style::<widget::scrollbar::Style>()
                            .and_then(|style| style.style.thickness)
                            .unwrap_or(10.0)
                    });

                let (mut events, scrollbar) = widget::ListSelect::single(num_items, item_h)
                    .w_h(w, list_h)
                    .and(|ls| match scrollbar_position {
                        Some(widget::list::ScrollbarPosition::NextTo) => ls.scrollbar_next_to(),
                        Some(widget::list::ScrollbarPosition::OnTop) => ls.scrollbar_on_top(),
                        None => ls,
                    })
                    .scrollbar_color(scrollbar_color)
                    .scrollbar_width(scrollbar_width)
                    .mid_top_of(id)
                    .floating(true)
                    .set(state.ids.list, ui);

                while let Some(event) = events.next(ui, |i| Some(i) == selected) {
                    use widget::list_select::Event;
                    match event {

                        // Instantiate a `Button` for each item.
                        Event::Item(item) => {
                            let i = item.i;
                            let label = self.items[i].as_ref();
                            let mut button = widget::Button::new().label(label);
                            button.style = style.button_style(Some(i) == selected);
                            item.set(button, ui);
                        },

                        // The selection changed.
                        Event::Selection(ix) => clicked_item = Some(ix),

                        _ => (),
                    }
                }

                // Instantiate the `Scrollbar` if there is one.
                if let Some(scrollbar) = scrollbar {
                    scrollbar.set(ui);
                }

                // Close the menu if the mouse is pressed and the currently pressed widget is
                // not any of the drop down list's children.
                let should_close = clicked_item.is_some() ||
                    clicked_item.is_none()
                    && ui.global_input.current.mouse.buttons.pressed().next().is_some()
                    && match ui.global_input.current.widget_capturing_mouse {
                        None => true,
                        Some(capturing) => !ui.widget_graph()
                            .does_recursive_depth_edge_exist(id, capturing),
                    };

                // If a mouse button was pressed somewhere else, close the menu.
                //
                // Otherwise, leave the menu open.
                if should_close { MenuState::Closed } else { MenuState::Open }
            }
        };

        if state.menu_state != new_menu_state {
            state.update(|state| state.menu_state = new_menu_state);
        }

        clicked_item
    }

}


impl Style {

    /// Style for a `Button` given this `Style`'s current state.
    pub fn button_style(&self, is_selected: bool) -> widget::button::Style {
        widget::button::Style {
            color: self.color.map(|c| if is_selected { c.highlighted() } else { c }),
            border: self.border,
            border_color: self.border_color,
            label_color: self.label_color,
            label_font_size: self.label_font_size,
            label_x_align: self.label_x_align,
            label_font_id: self.label_font_id,
<<<<<<< HEAD
            hover_color: self.color.map(|c|c.highlighted()),
            clicked_color:self.color.map(|c|c.clicked()),
=======
            hover_color: self.color.map(|c| c.highlighted()),
            clicked_color: self.color.map(|c| c.clicked()),
>>>>>>> 5a952fb4
        }
    }

}


impl<'a, T> Colorable for DropDownList<'a, T> {
    builder_method!(color { style.color = Some(Color) });
}

impl<'a, T> Borderable for DropDownList<'a, T> {
    builder_methods!{
        border { style.border = Some(Scalar) }
        border_color { style.border_color = Some(Color) }
    }
}

impl<'a, T> Labelable<'a> for DropDownList<'a, T> {
    builder_methods!{
        label { maybe_label = Some(&'a str) }
        label_color { style.label_color = Some(Color) }
        label_font_size { style.label_font_size = Some(FontSize) }
    }
}<|MERGE_RESOLUTION|>--- conflicted
+++ resolved
@@ -320,13 +320,8 @@
             label_font_size: self.label_font_size,
             label_x_align: self.label_x_align,
             label_font_id: self.label_font_id,
-<<<<<<< HEAD
-            hover_color: self.color.map(|c|c.highlighted()),
-            clicked_color:self.color.map(|c|c.clicked()),
-=======
             hover_color: self.color.map(|c| c.highlighted()),
             clicked_color: self.color.map(|c| c.clicked()),
->>>>>>> 5a952fb4
         }
     }
 
