[package]
name = "conrod"
<<<<<<< HEAD
version = "0.49.0"
=======
version = "0.50.0"
>>>>>>> 5a952fb4
authors = [
    "Mitchell Nordine <mitchell.nordine@gmail.com>",
    "Sven Nilsen <bvssvni@gmail.com>"
]
keywords = ["ui", "widgets", "gui", "interface", "graphics"]
description = "An easy-to-use, 100% Rust, extensible 2D GUI library."
license = "MIT OR Apache-2.0"
readme = "README.md"
repository = "https://github.com/pistondevelopers/conrod.git"
homepage = "https://github.com/pistondevelopers/conrod"
documentation = "http://docs.piston.rs/conrod/conrod/"

[lib]
name = "conrod"
path = "./src/lib.rs"

[dependencies]
daggy = "0.4.0"
num = "0.1.30"
pistoncore-input = "0.17.0"
rusttype = "0.2.0"

# Optional dependencies and features
# ----------------------------------
#
# None of the following dependencies are necessary to use conrod, however they may greatly
# simplify the work involved when using conrod with certain window or graphics backends.
#
# `glium`
# Provides functions for rendering the `conrod::render::Primitives` yielded by `Ui::draw`.
# Enables the `conrod::backend::glium` module.
#
# `winit`
# Provides a function for converting winit `Event`s to `conrod::event::Raw`s.
# Enables the `conrod::backend::winit` module.
#
# `piston`
# Provides functions for:
# - Converting piston `GenericEvent` types to `conrod::event::Raw`s.
# - Rendering the `conrod::render::Primitives` yielded by `Ui::draw`.
# Enables the `conrod::backend::piston` module.
glium = { version = "0.16.0", optional = true }
winit = { version = "0.5.9", optional = true }
piston2d-graphics = { version = "0.20", optional = true }

[features]
piston = ["piston2d-graphics"]

[dev-dependencies]
find_folder = "0.3.0"
image = "0.12.0"
rand = "0.3.13"
# glutin_gfx.rs example dependencies
gfx = "0.14.0"
gfx_core = "0.6.0"
gfx_window_glutin = "0.14.0"
glutin = "0.7.0"
# piston_window.rs example dependencies
piston_window = "0.63.0"<|MERGE_RESOLUTION|>--- conflicted
+++ resolved
@@ -1,10 +1,6 @@
 [package]
 name = "conrod"
-<<<<<<< HEAD
-version = "0.49.0"
-=======
 version = "0.50.0"
->>>>>>> 5a952fb4
 authors = [
     "Mitchell Nordine <mitchell.nordine@gmail.com>",
     "Sven Nilsen <bvssvni@gmail.com>"
